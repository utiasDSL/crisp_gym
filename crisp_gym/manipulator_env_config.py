"""General manipulator environment configs."""

from dataclasses import dataclass, field
from pathlib import Path
from typing import List, Optional

from crisp_py.camera.camera_config import CameraConfig
from crisp_py.gripper.gripper import GripperConfig
from crisp_py.robot_config import FrankaConfig, RobotConfig


@dataclass
class ManipulatorEnvConfig:
    """Manipulator Gym Environment Configuration.

    This class is a configuration for the Manipulator Gym Environment.
    It contains the robot and camera configurations.
    """

    control_frequency: float

    robot_config: RobotConfig
    gripper_config: GripperConfig
    camera_configs: List[CameraConfig]

<<<<<<< HEAD
    gripper_enabled: bool = True
    gripper_threshold: float = 0.1
    gripper_continous_control: bool = False
=======
    cartesian_control_param_config: Optional[Path] = None
    joint_control_param_config: Optional[Path] = None
>>>>>>> b3053597

    max_episode_steps: int | None = None


@dataclass
class FrankaEnvConfig(ManipulatorEnvConfig):
    """Franka Gym Environment Configuration."""

    control_frequency: float = 10.0

    gripper_threshold: float = 0.1

    robot_config: RobotConfig = field(default_factory=lambda: FrankaConfig())

    gripper_config: GripperConfig = field(
        default_factory=lambda: GripperConfig(
            min_value=0,
            max_value=1,
            command_topic="gripper/gripper_position_controller/commands",
            joint_state_topic="gripper/joint_states",
            reboot_service="gripper/reboot_gripper",
            enable_torque_service="gripper/dynamixel_hardware_interface/set_dxl_torque",
        )
    )

    camera_configs: List[CameraConfig] = field(
        default_factory=lambda: [
            CameraConfig(
                camera_name="primary",
                camera_frame="primary_link",
                resolution=(256, 256),
                camera_color_image_topic="right_third_person_camera/color/image_raw",
                camera_color_info_topic="right_third_person_camera/color/camera_info",
            ),
            CameraConfig(
                camera_name="wrist",
                camera_frame="wrist_link",
                resolution=(256, 256),
                camera_color_image_topic="right_wrist_camera/color/image_rect_raw",
                camera_color_info_topic="right_wrist_camera/color/camera_info",
            ),
        ]
    )

<<<<<<< HEAD
    max_episode_steps: int | None = 1000


@dataclass
class NoCamFrankaEnvConfig(ManipulatorEnvConfig):
    """Franka Gym Environment Configuration."""

    control_frequency: float = 10.0

    gripper_threshold: float = 0.1
    gripper_enabled: bool = False

    robot_config: RobotConfig = field(default_factory=lambda: FrankaConfig())

    gripper_config: GripperConfig = field(
        default_factory=lambda: GripperConfig(
            min_value=0,
            max_value=1,
            command_topic="gripper/gripper_position_controller/commands",
            joint_state_topic="gripper/joint_states",
            reboot_service="gripper/reboot_gripper",
            enable_torque_service="gripper/dynamixel_hardware_interface/set_dxl_torque",
        )
    )

    camera_configs: List[CameraConfig] = field(default_factory=lambda: [])

    max_episode_steps: int | None = 1000


@dataclass
class OnlyWristCamFrankaEnvConfig(ManipulatorEnvConfig):
    """Franka Gym Environment Configuration."""

    control_frequency: float = 10.0

    gripper_threshold: float = 0.1
    gripper_enabled: bool = False

    robot_config: RobotConfig = field(default_factory=lambda: FrankaConfig())

    gripper_config: GripperConfig = field(
        default_factory=lambda: GripperConfig(
            min_value=0,
            max_value=1,
            command_topic="gripper/gripper_position_controller/commands",
            joint_state_topic="gripper/joint_states",
            reboot_service="gripper/reboot_gripper",
            enable_torque_service="gripper/dynamixel_hardware_interface/set_dxl_torque",
        )
    )

    camera_configs: List[CameraConfig] = field(
        default_factory=lambda: [
            CameraConfig(
                camera_name="camera",
                camera_frame="wrist_link",
                resolution=(256, 256),
                camera_color_image_topic="camera/wrist_camera/color/image_rect_raw",
                camera_color_info_topic="camera/wrist_camera/color/camera_info",
            ),
        ]
    )

    max_episode_steps: int | None = 1000


@dataclass
class AlohaFrankaEnvConfig(ManipulatorEnvConfig):
    """Custom Franaka Gym Environment Configuration for Franka with an Aloha gripper and cameras."""

    control_frequency: float = 10.0

    # The aloha gripper can be controlled in a continuous manner, so we set this to True.
    gripper_enabled: bool = True
    gripper_continous_control: bool = True

    robot_config: RobotConfig = field(default_factory=lambda: FrankaConfig())

    gripper_config: GripperConfig = field(
        default_factory=lambda: GripperConfig(
            min_value=0,
            max_value=1,
            command_topic="gripper/gripper_position_controller/commands",
            joint_state_topic="gripper/joint_states",
            reboot_service="gripper/reboot_gripper",
            enable_torque_service="gripper/dynamixel_hardware_interface/set_dxl_torque",
        )
    )

    camera_configs: List[CameraConfig] = field(
        default_factory=lambda: [
            CameraConfig(
                camera_name="primary",
                camera_frame="primary_link",
                resolution=(256, 256),
                camera_color_image_topic="right_third_person_camera/color/image_raw",
                camera_color_info_topic="right_third_person_camera/color/camera_info",
            ),
            CameraConfig(
                camera_name="wrist",
                camera_frame="wrist_link",
                resolution=(256, 256),
                camera_color_image_topic="right_wrist_camera/color/image_rect_raw",
                camera_color_info_topic="right_wrist_camera/color/camera_info",
            ),
        ]
=======
    cartesian_control_param_config: Optional[Path] = field(
        default_factory=lambda: Path("/home/maxi/crisp_gym/config/control/cartesian_impedance_controller.yaml")
    )
    joint_control_param_config: Optional[Path] = field(
        default_factory=lambda: Path("/home/maxi/crisp_gym/config/control/joint_impedance_controller.yaml")
>>>>>>> b3053597
    )

    max_episode_steps: int | None = 1000<|MERGE_RESOLUTION|>--- conflicted
+++ resolved
@@ -1,5 +1,5 @@
 """General manipulator environment configs."""
-
+import os
 from dataclasses import dataclass, field
 from pathlib import Path
 from typing import List, Optional
@@ -7,6 +7,12 @@
 from crisp_py.camera.camera_config import CameraConfig
 from crisp_py.gripper.gripper import GripperConfig
 from crisp_py.robot_config import FrankaConfig, RobotConfig
+
+path_to_crisp_py_config = os.environ.get("CRISP_CONFIG_PATH")
+if path_to_crisp_py_config is None:
+    raise ValueError(
+        "You need to set the environment variable CRISP_CONFIG_PATH in order to load configs for the gripper and controller.\nTo do this execute export CRISP_CONFIG_PATH=path\\to\\config."
+    )
 
 
 @dataclass
@@ -23,14 +29,16 @@
     gripper_config: GripperConfig
     camera_configs: List[CameraConfig]
 
-<<<<<<< HEAD
     gripper_enabled: bool = True
     gripper_threshold: float = 0.1
     gripper_continous_control: bool = False
-=======
-    cartesian_control_param_config: Optional[Path] = None
-    joint_control_param_config: Optional[Path] = None
->>>>>>> b3053597
+
+    cartesian_control_param_config: Optional[Path] = field(
+        default_factory=lambda: path_to_crisp_py_config / Path("control/cartesian_impedance_controller.yaml")
+    )
+    joint_control_param_config: Optional[Path] = field(
+        default_factory=lambda: path_to_crisp_py_config / Path("control/joint_impedance_controller.yaml")
+    )
 
     max_episode_steps: int | None = None
 
@@ -75,7 +83,6 @@
         ]
     )
 
-<<<<<<< HEAD
     max_episode_steps: int | None = 1000
 
 
@@ -183,13 +190,6 @@
                 camera_color_info_topic="right_wrist_camera/color/camera_info",
             ),
         ]
-=======
-    cartesian_control_param_config: Optional[Path] = field(
-        default_factory=lambda: Path("/home/maxi/crisp_gym/config/control/cartesian_impedance_controller.yaml")
-    )
-    joint_control_param_config: Optional[Path] = field(
-        default_factory=lambda: Path("/home/maxi/crisp_gym/config/control/joint_impedance_controller.yaml")
->>>>>>> b3053597
     )
 
     max_episode_steps: int | None = 1000