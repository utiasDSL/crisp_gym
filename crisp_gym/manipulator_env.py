"""General manipulator environments."""
<<<<<<< HEAD

import threading
=======
import os
>>>>>>> a93287d9
from typing import Any, List, Optional, Tuple

import gymnasium as gym
import numpy as np
import rclpy
from crisp_py.camera import Camera
from crisp_py.gripper import Gripper
from crisp_py.robot import Pose, Robot
from numpy.typing import NDArray
from rclpy.executors import MultiThreadedExecutor
from scipy.spatial.transform import Rotation

from crisp_gym.manipulator_env_config import FrankaEnvConfig, ManipulatorEnvConfig


class ManipulatorBaseEnv(gym.Env):
    """Base class for Manipulator Gym Environment.

    This class serves as a base for creating specific Manipulator Gym environments.
    It cannot be used directly.
    """

    def __init__(self, namespace: str = "", config: Optional[ManipulatorEnvConfig] = None):
        """Initialize the Manipulator Gym Environment.

        Args:
            namespace (str): ROS2 namespace for the robot.
            config (ManipulatorEnvConfig): Configuration for the environment.
        """
        super().__init__()
        self.config = config if config else FrankaEnvConfig()

        if not rclpy.ok():
            rclpy.init()

        self.node = rclpy.create_node("env_node", namespace=namespace)

        self.robot = Robot(
            node=self.node,
            namespace=namespace,
            robot_config=self.config.robot_config,
            spin_node=False,
        )
        self.gripper = Gripper(
            node=self.node,
            namespace=namespace,
            gripper_config=self.config.gripper_config,
            spin_node=False,
        )
        self.cameras = [
            Camera(
                # node=self.node,
                namespace=namespace,
                config=camera_config,
                # spin_node=False,
            )
            for camera_config in self.config.camera_configs
        ]

        self.timestep = 0
        self.ctrl_type = None

<<<<<<< HEAD
=======
        self.robot.wait_until_ready(timeout=3)
        if self.config.gripper_enabled:
            self.gripper.wait_until_ready(timeout=3)
        for camera in self.cameras:
            camera.wait_until_ready(timeout=3)

        if self.config.cartesian_control_param_config:
            if not os.path.exists(self.config.cartesian_control_param_config):
                raise FileNotFoundError(
                    f"Cartesian control parameter config file not found: {self.config.cartesian_control_param_config}"
                )
            self.robot.cartesian_controller_parameters_client.load_param_config(
                file_path=self.config.cartesian_control_param_config
            )
        if self.config.joint_control_param_config:
            if not os.path.exists(self.config.joint_control_param_config):
                raise FileNotFoundError(
                    f"Joint control parameter config file not found: {self.config.joint_control_param_config}"
                )
            self.robot.joint_controller_parameters_client.load_param_config(
                file_path=self.config.joint_control_param_config
            )

>>>>>>> a93287d9
        self.control_rate = self.robot.node.create_rate(self.config.control_frequency)

        self.observation_space = gym.spaces.Dict(
            {
                **{
                    f"{camera.config.camera_name}_image": gym.spaces.Box(
                        low=np.zeros((*camera.config.resolution, 3), dtype=np.uint8),
                        high=255 * np.ones((*camera.config.resolution, 3), dtype=np.uint8),
                        dtype=np.uint8,
                    )
                    for camera in self.cameras
                },
                "joint": gym.spaces.Box(
                    low=np.ones((7,), dtype=np.float32) * -np.pi,
                    high=np.ones((7,), dtype=np.float32) * np.pi,
                    dtype=np.float32,
                ),
                "cartesian": gym.spaces.Box(
                    low=-np.ones((6,), dtype=np.float32),
                    high=np.ones((6,), dtype=np.float32),
                    dtype=np.float32,
                ),
                "gripper": gym.spaces.Box(
                    low=np.zeros((1,), dtype=np.float32),
                    high=np.ones((1,), dtype=np.float32),
                    dtype=np.float32,
                ),
            }
        )

        threading.Thread(target=self._spin_node, daemon=True).start()

    def wait_until_ready(self):
        """Wait until the robot is ready."""
        self.robot.wait_until_ready(3.0)
        self.gripper.wait_until_ready(3.0)
        for camera in self.cameras:
            camera.wait_until_ready(3.0)

    def _spin_node(self):
        executor = MultiThreadedExecutor(num_threads=6)
        executor.add_node(self.node)
        while rclpy.ok():
            executor.spin_once(timeout_sec=0.1)

    def _get_obs(self) -> dict:
        """Retrieve the current observation from the robot.

        Returns:
            dict: A dictionary containing the current sensor and state information, including:
                - '{camera_name}_image': RGB image from each configured camera.
                - 'joint': Current joint configuration of the robot in radians.
                - 'cartesian': End-effector pose as a 6D vector (position [xyz] + orientation in Euler angles [xyz], in radians).
                - 'gripper': Normalized gripper state (0 = fully open, 1 = fully closed).
        """
        obs = {}
        for camera in self.cameras:
            obs[f"{camera.config.camera_name}_image"] = camera.current_image
        obs["joint"] = self.robot.joint_values
        obs["cartesian"] = np.concatenate(
            (
                self.robot.end_effector_pose.position,
                self.robot.end_effector_pose.orientation.as_euler("xyz"),
            ),
            axis=0,
        )
        obs["gripper"] = (
            1 - np.array([self.gripper.value]) if self.config.gripper_enabled else np.array([0.0])
        )
        return obs

    def _set_gripper_action(self, action: float):
        """Execute the gripper action.

        Args:
            action (float): Action value for the gripper (0,1).
        """
        if not self.config.gripper_enabled:
            return

        if self.config.gripper_continous_control:
            # If continuous control is enabled, set the gripper value directly
            self.gripper.set_target(action)
        else:
            if action >= self.config.gripper_threshold and self.gripper.is_open(
                open_threshold=self.config.gripper_threshold
            ):
                self.gripper.close()
            elif action < self.config.gripper_threshold and not self.gripper.is_open(
                open_threshold=self.config.gripper_threshold
            ):
                self.gripper.open()

    def step(self, action: np.ndarray) -> Tuple[dict, float, bool, bool, dict]:
        """Step the environment.

        Returns truncated flag if max_episode_steps is reached.
        """
        obs = {}
        reward = 0.0
        terminated = False
        truncated = False
        info = {}

        if self.config.max_episode_steps and self.timestep >= self.config.max_episode_steps:
            truncated = True

        self.timestep += 1

        return obs, reward, terminated, truncated, info

    def reset(
        self, *, seed: int | None = None, options: dict[str, Any] | None = None
    ) -> Tuple[dict, dict]:
        """Reset the environment."""
        super().reset(seed=seed, options=options)

        self.timestep = 0

        return self._get_obs(), {}

    def close(self):
        """Close the environment."""
        self.robot.shutdown()
        super().close()

    def switch_controller(self, ctrl_type: str):
        """Switch the controller type.

        Args:
            ctrl_type (str): Type of controller to switch to ('joint' or 'cartesian').
        """
        ctrl_types = {
            "joint": "joint_impedance_controller",
            "cartesian": "cartesian_impedance_controller",
        }

        if ctrl_type not in ctrl_types:
            print(f"Controller {ctrl_type} not availabe.")

            return

        self.ctrl_type = ctrl_type
        self.robot.controller_switcher_client.switch_controller(ctrl_types[self.ctrl_type])

    def home(self, home_config: list[float] | None = None, blocking: bool = True):
        """Move the robot to the home position.

        Args:
            home_config (list[float]): Optional home configuration for the robot.
            blocking (bool): If True, wait until the robot reaches the home position.
        """
        current_ctrl_type = self.ctrl_type
        if current_ctrl_type is None:
            raise ValueError(
                "Control type should be set in the configuration file of the environment."
            )

        if self.config.gripper_enabled:
            self.gripper.open()
        self.robot.home(home_config, blocking)

        if not blocking:
            self.switch_controller(current_ctrl_type)

    def move_to(
        self, position: List | NDArray | None = None, pose: Pose | None = None, speed: float = 0.05
    ):
        """Move the robot to a specified position or pose.

        Args:
            position (iter): Optional position to move to [x, y, z].
            pose (iter): Optional pose (translation and rotation) to move to.
            speed (float): Speed of the movement.
        """
        current_ctrl_type = self.ctrl_type
        if current_ctrl_type is None:
            raise ValueError(
                "Control type should be set in the configuration file of the environment."
            )

        self.switch_controller("cartesian")

        if pose:
            pose = Pose(
                position=np.array(position), orientation=Rotation.from_euler("xyz", np.array(pose))
            )
            position = None

        if self.config.gripper_enabled:
            self.gripper.open()
        self.robot.move_to(position=position, pose=pose, speed=speed)

        self.robot.reset_targets()
        self.robot.wait_until_ready()
        self.switch_controller(current_ctrl_type)


class ManipulatorCartesianEnv(ManipulatorBaseEnv):
    """Manipulator Cartesian Environment.

    This class is a specific implementation of the Manipulator Gym Environment for Cartesian space control.
    """

    def __init__(self, namespace: str = "", config: Optional[ManipulatorEnvConfig] = None):
        """Initialize the Manipulator Cartesian Environment.

        Args:
            namespace (str): ROS2 namespace for the robot.
            config (ManipulatorEnvConfig): Configuration for the environment.
        """
        super().__init__(namespace, config)

        self._min_z_height = 0.0

        self.action_space = gym.spaces.Box(
            low=np.concatenate(
                [
                    -np.ones((3,), dtype=np.float32),
                    -np.ones((3,), dtype=np.float32) * np.pi,
                    np.zeros((1,), dtype=np.float32),
                ],
                axis=0,
            ),
            high=np.concatenate(
                [
                    np.ones((3,), dtype=np.float32),
                    np.ones((3,), dtype=np.float32) * np.pi,
                    np.ones((1,), dtype=np.float32),
                ],
                axis=0,
            ),
            dtype=np.float32,
        )

        self.switch_controller("cartesian")

    def reset(
        self, *, seed: int | None = None, options: dict[str, Any] | None = None
    ) -> Tuple[dict, dict]:
        """Reset the environment."""
        obs, info = super().reset(seed=seed, options=options)

        self.robot.reset_targets()
        self.robot.wait_until_ready()
        self.switch_controller("cartesian")

        return obs, info

    def step(self, action: np.ndarray, block: bool = True) -> Tuple[dict, float, bool, bool, dict]:
        """Step the environment with a Cartesian action.

        Args:
            action (np.ndarray): Cartesian delta action [dx, dy, dz, roll, pitch, yaw, gripper_action].
            block (bool): If True, block to maintain the control rate.

        Returns:
            Tuple[dict, float, bool, bool, dict]: Observation, reward, terminated flag, truncated flag, and info dictionary.
        """
        assert action.shape == self.action_space.shape, (
            f"Action shape {action.shape} does not match expected shape {self.action_space.shape}"
        )
        # assert self.action_space.contains(action), f"Action {action} is not in the action space {self.action_space}"

        translation, rotation = action[:3], Rotation.from_euler("xyz", action[3:6])

        target_position = self.robot.target_pose.position + translation
        target_position[2] = max(target_position[2], self._min_z_height)
        target_orientation = rotation * self.robot.target_pose.orientation

        target_pose = Pose(position=target_position, orientation=target_orientation)
        self.robot.set_target(pose=target_pose)

        if self.config.gripper_enabled:
            self._set_gripper_action(action[6])

        if block:
            if self.control_rate.time_until_next_call() < 0:
                self.robot.node.get_logger().warn(
                    f"Control rate is not being maintained by {-self.control_rate.time_until_next_call()} seconds."
                )
            self.control_rate.sleep()

        _, reward, terminated, truncated, info = super().step(action)

        obs = self._get_obs()

        return obs, reward, terminated, truncated, info


class ManipulatorJointEnv(ManipulatorBaseEnv):
    """Manipulator Joint Environment.

    This class is a specific implementation of the Manipulator Gym Environment for Joint space control.
    """

    def __init__(self, namespace: str = "", config: Optional[ManipulatorEnvConfig] = None):
        """Initialize the Manipulator Joint Environment.

        Args:
            namespace (str): ROS2 namespace for the robot.
            config (ManipulatorEnvConfig): Configuration for the environment.
        """
        super().__init__(namespace, config)

        self.action_space = gym.spaces.Box(
            low=np.concatenate(
                [np.ones((7,), dtype=np.float32) * -np.pi, np.zeros((1,), dtype=np.float32)], axis=0
            ),
            high=np.concatenate(
                [np.ones((7,), dtype=np.float32) * np.pi, np.ones((1,), dtype=np.float32)], axis=0
            ),
            dtype=np.float32,
        )

        self.switch_controller("joint")

    def reset(
        self, *, seed: int | None = None, options: dict[str, Any] | None = None
    ) -> Tuple[dict, dict]:
        """Reset the environment."""
        obs, info = super().reset(seed=seed, options=options)

        self.robot.reset_targets()
        self.robot.wait_until_ready()
        self.switch_controller("joint")

        return obs, info

    def step(self, action: np.ndarray, block: bool = True) -> Tuple[dict, float, bool, bool, dict]:
        """Step the environment with a Joint action.

        Args:
            action (np.ndarray): Joint delta action [dtheta1, dtheta2, ..., dtheta7, gripper_action].
            block (bool): If True, block to maintain the control rate.

        Returns:
            Tuple[dict, float, bool, bool, dict]: Observation, reward, terminated flag, truncated flag, and info dictionary.
        """
        obs = {}
        reward = 0.0
        terminated = False
        truncated = False
        info = {}

        assert action.shape == self.action_space.shape, (
            f"Action shape {action.shape} does not match expected shape {self.action_space.shape}"
        )
        # assert self.action_space.contains(action), f"Action {action} is not in the action space {self.action_space}"

        #target_joint = (self.robot.target_joint + action[:7] + np.pi) % (2 * np.pi) - np.pi
        target_joint = self.robot.target_joint + action[:7]

        self.robot.set_target_joint(target_joint)

        if self.config.gripper_enabled:
            self._set_gripper_action(action[7])

        if block:
            self.control_rate.sleep()

        _, reward, terminated, truncated, info = super().step(action)

        obs = self._get_obs()

        return obs, reward, terminated, truncated, info<|MERGE_RESOLUTION|>--- conflicted
+++ resolved
@@ -1,10 +1,6 @@
 """General manipulator environments."""
-<<<<<<< HEAD
-
-import threading
-=======
+
 import os
->>>>>>> a93287d9
 from typing import Any, List, Optional, Tuple
 
 import gymnasium as gym
@@ -14,7 +10,6 @@
 from crisp_py.gripper import Gripper
 from crisp_py.robot import Pose, Robot
 from numpy.typing import NDArray
-from rclpy.executors import MultiThreadedExecutor
 from scipy.spatial.transform import Rotation
 
 from crisp_gym.manipulator_env_config import FrankaEnvConfig, ManipulatorEnvConfig
@@ -40,26 +35,18 @@
         if not rclpy.ok():
             rclpy.init()
 
-        self.node = rclpy.create_node("env_node", namespace=namespace)
-
         self.robot = Robot(
-            node=self.node,
             namespace=namespace,
             robot_config=self.config.robot_config,
-            spin_node=False,
         )
         self.gripper = Gripper(
-            node=self.node,
             namespace=namespace,
             gripper_config=self.config.gripper_config,
-            spin_node=False,
         )
         self.cameras = [
             Camera(
-                # node=self.node,
                 namespace=namespace,
                 config=camera_config,
-                # spin_node=False,
             )
             for camera_config in self.config.camera_configs
         ]
@@ -67,8 +54,6 @@
         self.timestep = 0
         self.ctrl_type = None
 
-<<<<<<< HEAD
-=======
         self.robot.wait_until_ready(timeout=3)
         if self.config.gripper_enabled:
             self.gripper.wait_until_ready(timeout=3)
@@ -92,7 +77,6 @@
                 file_path=self.config.joint_control_param_config
             )
 
->>>>>>> a93287d9
         self.control_rate = self.robot.node.create_rate(self.config.control_frequency)
 
         self.observation_space = gym.spaces.Dict(
@@ -123,21 +107,6 @@
             }
         )
 
-        threading.Thread(target=self._spin_node, daemon=True).start()
-
-    def wait_until_ready(self):
-        """Wait until the robot is ready."""
-        self.robot.wait_until_ready(3.0)
-        self.gripper.wait_until_ready(3.0)
-        for camera in self.cameras:
-            camera.wait_until_ready(3.0)
-
-    def _spin_node(self):
-        executor = MultiThreadedExecutor(num_threads=6)
-        executor.add_node(self.node)
-        while rclpy.ok():
-            executor.spin_once(timeout_sec=0.1)
-
     def _get_obs(self) -> dict:
         """Retrieve the current observation from the robot.
 
@@ -443,7 +412,7 @@
         )
         # assert self.action_space.contains(action), f"Action {action} is not in the action space {self.action_space}"
 
-        #target_joint = (self.robot.target_joint + action[:7] + np.pi) % (2 * np.pi) - np.pi
+        # target_joint = (self.robot.target_joint + action[:7] + np.pi) % (2 * np.pi) - np.pi
         target_joint = self.robot.target_joint + action[:7]
 
         self.robot.set_target_joint(target_joint)
