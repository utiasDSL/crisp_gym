"""General manipulator environments.

To use an environment, you can use the `make_env` function to create an instance of the desired environment type.

Example:
```python
from crisp_gym import make_env

env = make_env(
    env_type="manipulator_cartesian",
    control_type="cartesian",
    namespace="robot_namespace",
)

env.wait_until_ready()  # Wait for the environment to be ready i.e. received all information from the robot, gripper, cameras, and sensors.

obs, info = env.reset()  # Reset the environment to the initial state
while True:
    action = policy.sample_action(obs)
    obs, reward, terminated, truncated, info = env.step(action)
```


"""

import logging
import os
from pathlib import Path
import time
from typing import Any, List, Tuple

import gymnasium as gym
import numpy as np
import rclpy
from crisp_py.camera import Camera
from crisp_py.gripper import Gripper
from crisp_py.robot import Pose, Robot
from crisp_py.sensors.sensor import make_sensor
from numpy.typing import NDArray
from scipy.spatial.transform import Rotation
from typing_extensions import override

from crisp_gym.manipulator_env_config import (
    ManipulatorEnvConfig,
    ObservationKeys,
    make_env_config,
)
from crisp_gym.util.control_type import ControlType
from crisp_gym.util.gripper_mode import (
    GripperMode,
    max_action_for_gripper_mode,
    min_action_for_gripper_mode,
)

logger = logging.getLogger(__name__)


class ManipulatorBaseEnv(gym.Env):
    """Base class for Manipulator Gym Environment.

    This class serves as a base for creating specific Manipulator Gym environments.
    It cannot be used directly.
    """

    def __init__(self, config: ManipulatorEnvConfig, namespace: str = ""):
        """Initialize the Manipulator Gym Environment.

        Args:
            namespace (str): ROS2 namespace for the robot.
            config (ManipulatorEnvConfig): Configuration for the environment.
        """
        super().__init__()
        self.config = config

        if not rclpy.ok():
            rclpy.init()

        self.robot = Robot(
            namespace=namespace,
            robot_config=self.config.robot_config,
        )
        self.gripper = Gripper(
            namespace=namespace,
            gripper_config=self.config.gripper_config,
        )
        self.cameras = [
            Camera(
                namespace=namespace,
                config=camera_config,
            )
            for camera_config in self.config.camera_configs
        ]
        self.sensors: List = [
            make_sensor(
                namespace=namespace,
                sensor_config=sensor_config,
            )
            for sensor_config in self.config.sensor_configs
        ]
        for sensor in self.sensors:
            logger.debug(f"Sensor topic: {sensor.config.data_topic}")

        self.timestep = 0
        self.ctrl_type = ControlType.UNDEFINED

        logger.debug(f"ManipulatorBaseEnv initialized with config: {self.config}")

        self.control_rate = self.robot.node.create_rate(self.config.control_frequency)

        if any(camera.config.resolution is None for camera in self.cameras):
            raise ValueError(
                "All cameras must have a resolution defined in the configuration file."
            )

        self.observation_space = gym.spaces.Dict(
            {
                **{
                    f"{ObservationKeys.IMAGE_OBS}.{camera.config.camera_name}": gym.spaces.Box(
                        low=np.zeros((*camera.config.resolution, 3), dtype=np.uint8),
                        high=255 * np.ones((*camera.config.resolution, 3), dtype=np.uint8),
                        dtype=np.uint8,
                    )
                    for camera in self.cameras
                    if camera.config.resolution is not None
                },
                # Combined state: cartesian pose (6D)
                ObservationKeys.CARTESIAN_OBS: gym.spaces.Box(
                    low=np.concatenate(
                        [
                            -np.ones((6,), dtype=np.float32),  # cartesian pose
                        ]
                    ),
                    high=np.concatenate(
                        [
                            np.ones((6,), dtype=np.float32),  # cartesian pose
                        ]
                    ),
                    dtype=np.float32,
                ),
                # Gripper state
                ObservationKeys.GRIPPER_OBS: gym.spaces.Box(
                    low=np.array([0.0], dtype=np.float32),
                    high=np.array([1.0], dtype=np.float32),
                    dtype=np.float32,
                ),
                # Joint state
                ObservationKeys.JOINT_OBS: gym.spaces.Box(
                    low=np.ones((self.config.robot_config.num_joints(),), dtype=np.float32)
                    * -np.pi,
                    high=np.ones((self.config.robot_config.num_joints(),), dtype=np.float32)
                    * np.pi,
                    dtype=np.float32,
                ),
                # Task description
                "task": gym.spaces.Text(max_length=256),
                # Sensor data
                **{
                    f"{ObservationKeys.SENSOR_OBS}_{sensor.config.name}": gym.spaces.Box(
                        low=-np.inf * np.ones(sensor.config.shape, dtype=np.float32),
                        high=np.inf * np.ones(sensor.config.shape, dtype=np.float32),
                        dtype=np.float32,
                    )
                    for sensor in self.sensors
                    if hasattr(sensor, "config") and hasattr(sensor.config, "shape")
                },
            }
        )
        self._uninitialized = True

    def initialize(self, force: bool = False):
        """Initialize the environment.

        Args:
            force (bool): If True, force re-initialization even if already initialized.

        Raises:
            FileNotFoundError: If the cartesian or joint control parameter config file does not exist.
        """
        if not self._uninitialized and not force:
            logger.debug("Environment is already initialized.")
            return

        self.wait_until_ready()

        if self.config.cartesian_control_param_config:
            if not os.path.exists(self.config.cartesian_control_param_config):
                raise FileNotFoundError(
                    f"Cartesian control parameter config file not found: {self.config.cartesian_control_param_config}"
                )
            self.robot.cartesian_controller_parameters_client.load_param_config(
                file_path=self.config.cartesian_control_param_config
            )
        if self.config.joint_control_param_config:
            if not os.path.exists(self.config.joint_control_param_config):
                raise FileNotFoundError(
                    f"Joint control parameter config file not found: {self.config.joint_control_param_config}"
                )
            self.robot.joint_controller_parameters_client.load_param_config(
                file_path=self.config.joint_control_param_config
            )

    def wait_until_ready(self):
        """Wait until the robot, gripper, cameras, and sensors are ready."""
        logger.debug("Waiting for robot, gripper, cameras, and sensors to be ready...")

        self.robot.wait_until_ready(timeout=3)

        if self.config.gripper_mode != GripperMode.NONE:
            self.gripper.wait_until_ready(timeout=3)

        for camera in self.cameras:
            camera.wait_until_ready(timeout=3)

        for sensor in self.sensors:
            sensor.wait_until_ready(timeout=3)

        logger.debug("*Robot, gripper, cameras, and sensors are ready.*")

    def get_obs(self) -> dict:
        """Retrieve the current observation from the robot in LeRobot format and allow backward compatibility."""
        return self._get_obs()

    def _get_obs(self) -> dict:
        """Retrieve the current observation from the robot in LeRobot format.

        Returns:
            dict: A dictionary containing the current sensor and state information.
        """
        obs = {}

        # TODO: Task description
        obs["task"] = ""

        # TODO: consider using a different representation for rotation that is not Euler angles -> axis-angle or quaternion representation
        cartesian_pose = np.concatenate(
            (
                self.robot.end_effector_pose.position,
                self.robot.end_effector_pose.orientation.as_euler("xyz"),
            ),
            axis=0,
        )
        gripper_value = (
            np.array([self.gripper.value])
            if self.config.gripper_mode != GripperMode.NONE
            else np.array([0.0])
        )

        gripper_target = (
            np.array([self.gripper.target])
            if self.config.gripper_mode != GripperMode.NONE
            else np.array([0.0])
        )
        # Cartesian pose
        obs[ObservationKeys.CARTESIAN_OBS] = cartesian_pose.astype(np.float32)

        # Gripper state
        obs[ObservationKeys.GRIPPER_OBS] = gripper_value.astype(np.float32)

        # Gripper target
        obs["observation.target.gripper"] = gripper_target.astype(np.float32)

        t0 = time.perf_counter()
        # Joint state
<<<<<<< HEAD
        obs["observation.state.joint"] = self.robot.joint_values
        dt_camera = time.perf_counter() - t0
        
=======
        obs[ObservationKeys.JOINT_OBS] = self.robot.joint_values
>>>>>>> e4209970

        # Camera images
        for camera in self.cameras:
            image_key = f"{ObservationKeys.IMAGE_OBS}.{camera.config.camera_name}"
            obs[image_key] = camera.current_image

        # Sensor data
        for sensor in self.sensors:
            sensor_key = f"{ObservationKeys.SENSOR_OBS}_{sensor.config.name}"
            obs[sensor_key] = sensor.value

        obs["dt_camera"] = dt_camera
        return obs

    def _set_gripper_action(self, action: float):
        """Execute the gripper action.

        Args:
            action (float): Action value for the gripper (0,1).
        """
        if self.config.gripper_mode == GripperMode.NONE:
            return
        elif self.config.gripper_mode == GripperMode.ABSOLUTE_BINARY:
            if action < self.config.gripper_threshold and self.gripper.is_open(
                open_threshold=self.config.gripper_threshold
            ):
                self.gripper.close()
            elif action >= self.config.gripper_threshold and not self.gripper.is_open(
                open_threshold=self.config.gripper_threshold
            ):
                self.gripper.open()
        elif self.config.gripper_mode == GripperMode.RELATIVE_BINARY:
            if action < 0 and self.gripper.is_open(open_threshold=self.config.gripper_threshold):
                self.gripper.close()
            elif action > 0 and not self.gripper.is_open(
                open_threshold=self.config.gripper_threshold
            ):
                self.gripper.open()
        elif self.config.gripper_mode == GripperMode.ABSOLUTE_CONTINUOUS:
            self.gripper.set_target(np.clip(action, 0.0, 1.0))
        elif self.config.gripper_mode == GripperMode.RELATIVE_CONTINUOUS:
            self.gripper.set_target(np.clip(self.gripper.target + action, 0.0, 1.0))
        else:
            raise ValueError(f"Unsupported gripper mode: {self.config.gripper_mode}")

    @override
    def step(self, action: np.ndarray, block: bool = False) -> Tuple[dict, float, bool, bool, dict]:
        """Step the environment.

        Args:
            action (np.ndarray): Action to be executed in the environment.
            block (bool): If True, block to maintain the control rate.
        Returns truncated flag if max_episode_steps is reached.
        """
        obs = {}
        reward = 0.0
        terminated = False
        truncated = False
        info = {}

        if self.config.max_episode_steps and self.timestep >= self.config.max_episode_steps:
            truncated = True

        self.timestep += 1

        return obs, reward, terminated, truncated, info

    @override
    def reset(
        self, *, seed: int | None = None, options: dict[str, Any] | None = None
    ) -> Tuple[dict, dict]:
        """Reset the environment."""
        super().reset(seed=seed, options=options)

        self.timestep = 0

        self.initialize()

        self.robot.reset_targets()
        self.robot.wait_until_ready()
        self.switch_to_default_controller()

        return self._get_obs(), {}

    @override
    def close(self):
        """Close the environment."""
        self.robot.shutdown()
        super().close()

    def switch_controller(self, control_type: str | ControlType):
        """Switch the controller type.

        This method switches the controller type of the robot to the specified control type.

        Args:
            control_type (str | ControlType): The control type to switch to.
        """
        desired_ctrl_type = (
            control_type
            if isinstance(control_type, ControlType)
            else ControlType.from_string(control_type)
        )

        self.robot.controller_switcher_client.switch_controller(desired_ctrl_type.controller_name())

    def switch_to_default_controller(self):
        """Switch to the default controller type."""
        self.switch_controller(self.ctrl_type)

    def home(self, home_config: list[float] | None = None, blocking: bool = True):
        """Move the robot to the home position.

        Args:
            home_config (list[float]): Optional home configuration for the robot.
            blocking (bool): If True, wait until the robot reaches the home position.
        """
        if self.config.gripper_mode != GripperMode.NONE:
            self.gripper.open()
        self.robot.home(home_config=home_config, blocking=blocking)

        if not blocking:
            self.switch_to_default_controller()

    def get_metadata(self) -> dict:
        """Generate metadata for the environment.

        Returns:
            dict: Metadata dictionary.
        """
        from importlib.metadata import version

        return {
            "crisp_gym_version": version("crisp_gym"),
            "crisp_py_version": version("crisp_python"),
            "control_type": self.ctrl_type.name,
            "env_config": self.config.get_metadata(),
        }

    def move_to(
        self,
        position: List | NDArray | None = None,
        pose: Pose | None = None,
        speed: float = 0.05,
    ):
        """Move the robot to a specified position or pose.

        Args:
            position (iter): Optional position to move to [x, y, z].
            pose (iter): Optional pose (rotation in euler angles xyz) to move to.
            speed (float): Speed of the movement.
        """
        if self.ctrl_type is ControlType.UNDEFINED:
            raise ValueError(
                "Control type should be set in the configuration file of the environment."
            )

        self.switch_controller(ControlType.CARTESIAN)

        if pose is not None:
            pose = Pose(
                position=np.array(position), orientation=Rotation.from_euler("xyz", np.array(pose))
            )
            position = None

        if self.config.gripper_mode != GripperMode.NONE:
            self.gripper.open()
        self.robot.move_to(position=position, pose=pose, speed=speed)

        self.robot.reset_targets()
        self.robot.wait_until_ready()
        self.switch_to_default_controller()


class ManipulatorCartesianEnv(ManipulatorBaseEnv):
    """Manipulator Cartesian Environment.

    This class is a specific implementation of the Manipulator Gym Environment for Cartesian space control.
    """

    def __init__(self, config: ManipulatorEnvConfig, namespace: str = ""):
        """Initialize the Manipulator Cartesian Environment.

        Args:
            namespace (str): ROS2 namespace for the robot.
            config (ManipulatorEnvConfig): Configuration for the environment.
        """
        super().__init__(namespace=namespace, config=config)

        self.ctrl_type = ControlType.CARTESIAN

        self.config.xyz_min = np.array(self.config.xyz_min)
        self.config.xyz_max = np.array(self.config.xyz_max)
        self.start_time = None

        self.observation_space: gym.spaces.Dict = gym.spaces.Dict(
            {
                **self.observation_space.spaces,
                ObservationKeys.TARGET_OBS: gym.spaces.Box(
                    low=np.ones((6,), dtype=np.float32) * -np.pi,
                    high=np.ones((6,), dtype=np.float32) * np.pi,
                    dtype=np.float32,
                ),
            },
        )
        self.action_space = gym.spaces.Box(
            low=np.concatenate(
                [
                    -np.ones((3,), dtype=np.float32),  # Translation limits [-1, -1, -1]
                    -np.ones((3,), dtype=np.float32) * np.pi,  # Rotation limits [-pi, -pi, -pi]
                    np.array(
                        [min_action_for_gripper_mode(self.config.gripper_mode)], dtype=np.float32
                    ),
                ],
                axis=0,
            ),
            high=np.concatenate(
                [
                    np.ones((3,), dtype=np.float32),  # Translation limits [1, 1, 1]
                    np.ones((3,), dtype=np.float32) * np.pi,  # Rotation limits [pi, pi, pi]
                    np.array(
                        [max_action_for_gripper_mode(self.config.gripper_mode)], dtype=np.float32
                    ),
                ],
                axis=0,
            ),
            dtype=np.float32,
        )

    @override
    def _get_obs(self) -> dict:
        obs = super()._get_obs()
        # TODO: consider using a different representation for rotation that is not Euler angles -> axis-angle or quaternion representation
        obs["observation.state.target"] = np.concatenate(
            (
                self.robot.target_pose.position,
                self.robot.target_pose.orientation.as_euler("xyz"),
            ),
            axis=0,
        )
        return obs

    @override
    def step(self, action: np.ndarray, block: bool = True) -> Tuple[dict, float, bool, bool, dict]:
        """Step the environment with a Cartesian action.

        Args:
            action (np.ndarray): Cartesian delta action [dx, dy, dz, roll, pitch, yaw, gripper_action].
            block (bool): If True, block to maintain the control rate.

        Returns:
            Tuple[dict, float, bool, bool, dict]: Observation, reward, terminated flag, truncated flag, and info dictionary.
        """
        assert action.shape == self.action_space.shape, (
            f"Action shape {action.shape} does not match expected shape {self.action_space.shape}"
        )
        # assert self.action_space.contains(action), f"Action {action} is not in the action space {self.action_space}"

        translation, rotation = action[:3], Rotation.from_euler("xyz", action[3:6])

        target_position = self.robot.target_pose.position + translation
        target_position = np.clip(target_position, self.config.xyz_min, self.config.xyz_max)
        target_orientation = rotation * self.robot.target_pose.orientation

        target_pose = Pose(position=target_position, orientation=target_orientation)
        self.robot.set_target(pose=target_pose)

        if self.config.gripper_mode != GripperMode.NONE:
            self._set_gripper_action(action[-1])

        t0 = time.perf_counter()

        if block:
            time.sleep(1.0 / self.config.control_frequency)
            # if self.start_time is None:
            #     self.start_time = time.time()
            # time.sleep(max(0.0, (self.timestep + 1) / self.config.control_frequency - (time.time() - self.start_time)))   

            # self.control_rate.sleep()
        dt = time.perf_counter() - t0

        _, reward, terminated, truncated, info = super().step(action)
        info["sleep_time"] = dt

        t0 = time.perf_counter()
        obs = self._get_obs()
        dt = time.perf_counter() - t0
        info["obs_time"] = dt

        return obs, reward, terminated, truncated, info
    
    @override
    def reset(
        self, *, seed: int | None = None, options: dict[str, Any] | None = None
    ) -> Tuple[dict, dict]:
        """Reset the environment."""
        obs, info = super().reset(seed=seed, options=options)
        self.start_time = None

        return obs, info


class ManipulatorJointEnv(ManipulatorBaseEnv):
    """Manipulator Joint Environment.

    This class is a specific implementation of the Manipulator Gym Environment for Joint space control.
    """

    def __init__(self, config: ManipulatorEnvConfig, namespace: str = ""):
        """Initialize the Manipulator Joint Environment.

        Args:
            namespace (str): ROS2 namespace for the robot.
            config (ManipulatorEnvConfig): Configuration for the environment.
        """
        super().__init__(config=config, namespace=namespace)

        self.ctrl_type = ControlType.JOINT

        self.num_joints = self.config.robot_config.num_joints()

        # We add the target to the observation space to allow the agent to learn the target joint positions.
        self.observation_space: gym.spaces.Dict = gym.spaces.Dict(
            {
                **self.observation_space.spaces,
                ObservationKeys.TARGET_OBS: gym.spaces.Box(
                    low=np.ones((self.num_joints,), dtype=np.float32) * -np.pi,
                    high=np.ones((self.num_joints,), dtype=np.float32) * np.pi,
                    dtype=np.float32,
                ),
            },
        )

        self.action_space = gym.spaces.Box(
            low=np.concatenate(
                [
                    np.ones((self.num_joints,), dtype=np.float32) * -np.pi,  # Joint limits
                    np.array(
                        [min_action_for_gripper_mode(self.config.gripper_mode)], dtype=np.float32
                    ),
                ],
                axis=0,
            ),
            high=np.concatenate(
                [
                    np.ones((self.num_joints,), dtype=np.float32) * np.pi,  # Joint limits
                    np.array(
                        [max_action_for_gripper_mode(self.config.gripper_mode)], dtype=np.float32
                    ),
                ],
                axis=0,
            ),
            dtype=np.float32,
        )

    @override
    def _get_obs(self) -> dict:
        obs = super()._get_obs()
        obs["observation.state.target"] = self.robot.target_joint
        return obs

    @override
    def step(self, action: np.ndarray, block: bool = True) -> Tuple[dict, float, bool, bool, dict]:
        """Step the environment with a Joint action.

        Args:
            action (np.ndarray): Joint delta action [dtheta_1, dtheta_2, ..., dtheta_n, gripper_action].
            block (bool): If True, block to maintain the control rate.

        Returns:
            Tuple[dict, float, bool, bool, dict]: Observation, reward, terminated flag, truncated flag, and info dictionary.
        """
        obs = {}
        reward = 0.0
        terminated = False
        truncated = False
        info = {}

        assert action.shape == self.action_space.shape, (
            f"Action shape {action.shape} does not match expected shape {self.action_space.shape}"
        )
        target_joint = self.robot.target_joint + action[: self.num_joints]

        self.robot.set_target_joint(target_joint)

        if self.config.gripper_mode != GripperMode.NONE:
            self._set_gripper_action(action[-1])

        if block:
            self.control_rate.sleep()

        _, reward, terminated, truncated, info = super().step(action)

        obs = self._get_obs()

        return obs, reward, terminated, truncated, info


def make_env(
    env_type: str,
    control_type: str = "cartesian",
    namespace: str = "",
    config_path: Path | str | None = None,
    **config_overrides,  # noqa: ANN003
) -> ManipulatorBaseEnv:
    """Create a manipulator environment instance using the specified configuration.

    Args:
        env_type (str): The name of the environment configuration to use.
        control_type (str): The control type ("cartesian" or "joint"). Defaults to "cartesian".
        namespace (str): Namespace for the robot. Defaults to "".
        config_path (str | None): Optional path to YAML config file.
        **config_overrides: Additional parameters to override configuration defaults.

    Returns:
        ManipulatorBaseEnv: A fully initialized manipulator environment instance.

    Raises:
        ValueError: If the specified environment type or control type is not supported.
    """
    config = make_env_config(env_type, config_path=config_path, **config_overrides)

    if control_type.lower() == "cartesian":
        return ManipulatorCartesianEnv(config=config, namespace=namespace)
    elif control_type.lower() == "joint":
        return ManipulatorJointEnv(config=config, namespace=namespace)
    else:
        raise ValueError(
            f"Unsupported control type: {control_type}. Supported types are: 'cartesian', 'joint'"
        )<|MERGE_RESOLUTION|>--- conflicted
+++ resolved
@@ -261,13 +261,9 @@
 
         t0 = time.perf_counter()
         # Joint state
-<<<<<<< HEAD
-        obs["observation.state.joint"] = self.robot.joint_values
+        obs[ObservationKeys.JOINT_OBS] = self.robot.joint_values
         dt_camera = time.perf_counter() - t0
         
-=======
-        obs[ObservationKeys.JOINT_OBS] = self.robot.joint_values
->>>>>>> e4209970
 
         # Camera images
         for camera in self.cameras:
