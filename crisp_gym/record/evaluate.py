--- conflicted
+++ resolved
@@ -44,13 +44,10 @@
 
         self.start_time = None
 
-<<<<<<< HEAD
-=======
     def start_timer(self):
         """Start the evaluation timer."""
         self.start_time = time.time()
 
->>>>>>> e32beee2
     @contextmanager
     def start_eval(self, overwrite: bool = True, activate: bool = True):
         """Context manager to handle the evaluation process."""
